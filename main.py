from util_module.camera_module import VideoFileCamera
from util_module.ai_model_module import YOLOv8HumanDetector, YoloSORT, BYTETRACK_DEFAULT_CFG
from collect_log import log_detections_per_frame_wide

import cv2
import time
from tqdm import tqdm

def main(model, video_path, scale_factor, pre_process):
    print(pre_process)
    camera = VideoFileCamera(video_path, scale_factor, "test")
    camera.start()

    total_frames = 0
    while camera.is_running:
        temp_frame = camera.get_frame()
        if temp_frame is not None:
            height, width = temp_frame.shape[:2]
            fps = camera.fps
            total_frames = camera.frame_count
            break

    if scale_factor != 1.0:
        height, width = height*scale_factor, width*scale_factor

    frame_counter = 0
    progress_bar = tqdm(total=total_frames, desc="Processing Frames")
    try:
        while camera.is_running:
            frame = camera.get_frame()
            if frame is not None:
                if pre_process:
                    frame = camera.preprocess_frame(frame, camera.scale_factor)
                detections = model.predict(frame)
    
                # draw_detections(frame, detections) 
                for track in detections:
                    x1, y1, x2, y2 = track['box']
                    track_id = track['track_id']
                    # Draw bounding box and track ID
                    x1 = x1 * width
                    y1 = y1 * height
                    x2 = x2 * width
                    y2 = y2 * height
                    x1, y1, x2, y2 = map(int, [x1, y1, x2, y2])
                    cv2.rectangle(frame, (x1, y1), (x2, y2), (0, 0, 255), 2)
                    cv2.putText(frame, f"ID: {track_id}", (x1, y1 - 10), cv2.FONT_HERSHEY_SIMPLEX, 0.9, (0, 0, 255), 2)
                log_detections_per_frame_wide(detections, frame_id=frame_counter, fps=fps)
                cv2.imshow("Tracking", frame)
                frame_counter += 1
                progress_bar.update(1)

            if cv2.waitKey(1) & 0xFF == ord('q'):
                break
    finally:
        camera.stop()
        cv2.destroyAllWindows()
        progress_bar.close()

if __name__ == "__main__":
    video_path1 = r"Vid_test\vdo_test_psdetec.mp4"
    video_path2 = r"Vid_test\front_room.mp4"
    bytetrack = BYTETRACK_DEFAULT_CFG
    scale_factor = 0.5
    pre_process = True
    
<<<<<<< HEAD
    model = YOLOv8HumanDetector(
        model_name="yolov8n.pt",
=======
    model_bytetrack = YOLOv8HumanDetector(
        model_name="yolo12n.pt",
>>>>>>> 4d9097cb
        device='auto',
        confidence_threshold=0.3,
        iou_threshold=0.3,
        tracker_config_path=bytetrack
    )
    
    model_strongSORT = YoloSORT(
        model_name='yolov8n.pt',
        iou_threshold=0.1,
        confidence_threshold=0.1,
<<<<<<< HEAD
        iou_threshold=0.5,
        tracker_config_path=bytetrack
    )

    main(model,
=======
        device='auto',
    )

    main(model_strongSORT,
>>>>>>> 4d9097cb
         video_path2,
         scale_factor,
         pre_process)
<|MERGE_RESOLUTION|>--- conflicted
+++ resolved
@@ -64,13 +64,8 @@
     scale_factor = 0.5
     pre_process = True
     
-<<<<<<< HEAD
-    model = YOLOv8HumanDetector(
-        model_name="yolov8n.pt",
-=======
     model_bytetrack = YOLOv8HumanDetector(
         model_name="yolo12n.pt",
->>>>>>> 4d9097cb
         device='auto',
         confidence_threshold=0.3,
         iou_threshold=0.3,
@@ -81,18 +76,10 @@
         model_name='yolov8n.pt',
         iou_threshold=0.1,
         confidence_threshold=0.1,
-<<<<<<< HEAD
-        iou_threshold=0.5,
-        tracker_config_path=bytetrack
-    )
-
-    main(model,
-=======
         device='auto',
     )
 
     main(model_strongSORT,
->>>>>>> 4d9097cb
          video_path2,
          scale_factor,
          pre_process)
