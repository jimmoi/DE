--- conflicted
+++ resolved
@@ -1,9 +1,5 @@
 from util_module.camera_module import VideoFileCamera
-<<<<<<< HEAD
-from util_module.ai_model_module import YOLOv8HumanDetector, STRONGSORT_DEFAULT_CFG, BYTETRACK_DEFAULT_CFG
-=======
 from util_module.ai_model_module import YOLOv8HumanDetector, YoloSORT, BYTETRACK_DEFAULT_CFG
->>>>>>> 22813a23
 from collect_log import log_detections_per_frame_wide
 
 import cv2
@@ -11,10 +7,7 @@
 from tqdm import tqdm
 
 def main(model, video_path, scale_factor, pre_process):
-<<<<<<< HEAD
-=======
     print(pre_process)
->>>>>>> 22813a23
     camera = VideoFileCamera(video_path, scale_factor, "test")
     camera.start()
 
@@ -26,11 +19,7 @@
             fps = camera.fps
             total_frames = camera.frame_count
             break
-<<<<<<< HEAD
-        
-=======
 
->>>>>>> 22813a23
     if scale_factor != 1.0:
         height, width = height*scale_factor, width*scale_factor
 
@@ -71,23 +60,6 @@
 if __name__ == "__main__":
     video_path1 = r"Vid_test\vdo_test_psdetec.mp4"
     video_path2 = r"Vid_test\front_room.mp4"
-<<<<<<< HEAD
-    strongSORT = STRONGSORT_DEFAULT_CFG
-    bytetrack = BYTETRACK_DEFAULT_CFG
-    scale_factor = 1
-    pre_process = False
-    
-    model = YOLOv8HumanDetector(
-        model_name="yolo12n.pt",
-        device='auto',
-        confidence_threshold=0.1,
-        iou_threshold=0.5,
-        tracker_config_path=strongSORT
-    )
-
-    main(model,
-         video_path1,
-=======
     bytetrack = BYTETRACK_DEFAULT_CFG
     scale_factor = 0.5
     pre_process = True
@@ -109,6 +81,5 @@
 
     main(model_strongSORT,
          video_path2,
->>>>>>> 22813a23
          scale_factor,
          pre_process)
